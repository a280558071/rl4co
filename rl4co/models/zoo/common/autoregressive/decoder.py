--- conflicted
+++ resolved
@@ -107,12 +107,6 @@
             embedding_dim, num_heads, **logit_attn_kwargs
         )
 
-<<<<<<< HEAD
-        self.select_start_nodes_fn = select_start_nodes_fn
-
-
-=======
->>>>>>> 8bbd5d6b
     def forward(
         self,
         td: TensorDict,
