from dataclasses import dataclass
from typing import Tuple, Union

import torch
import torch.nn as nn

from einops import rearrange
from tensordict import TensorDict
from torch import Tensor

from rl4co.envs import RL4COEnvBase, get_env
from rl4co.models.nn.attention import LogitAttention
from rl4co.models.nn.dec_strategies import DecodingStrategy, get_decoding_strategy
from rl4co.models.nn.env_embeddings import env_context_embedding, env_dynamic_embedding
from rl4co.models.nn.env_embeddings.dynamic import StaticEmbedding
from rl4co.models.nn.utils import get_log_likelihood
from rl4co.utils.ops import batchify, select_start_nodes, unbatchify
from rl4co.utils.pylogger import get_pylogger

log = get_pylogger(__name__)


@dataclass
class PrecomputedCache:
    node_embeddings: Tensor
    graph_context: Union[Tensor, float]
    glimpse_key: Tensor
    glimpse_val: Tensor
    logit_key: Tensor


class AutoregressiveDecoder(nn.Module):
    """Auto-regressive decoder for constructing solutions for combinatorial optimization problems.
    Given the environment state and the embeddings, compute the logits and sample actions autoregressively until
    all the environments in the batch have reached a terminal state.
    We additionally include support for multi-starts as it is more efficient to do so in the decoder as we can
    natively perform the attention computation.

    Note:
        There are major differences between this decoding and most RL problems. The most important one is
        that reward is not defined for partial solutions, hence we have to wait for the environment to reach a terminal
        state before we can compute the reward with `env.get_reward()`.

    Warning:
        We suppose environments in the `done` state are still available for sampling. This is because in NCO we need to
        wait for all the environments to reach a terminal state before we can stop the decoding process. This is in
        contrast with the TorchRL framework (at the moment) where the `env.rollout` function automatically resets.
        You may follow tighter integration with TorchRL here: https://github.com/ai4co/rl4co/issues/72.

    Args:
        env_name: environment name to solve
        embedding_dim: Dimension of the embeddings
        num_heads: Number of heads for the attention
        use_graph_context: Whether to use the initial graph context to modify the query
        select_start_nodes_fn: Function to select the start nodes for multi-start decoding
        linear_bias: Whether to use a bias in the linear projection of the embeddings
        context_embedding: Module to compute the context embedding. If None, the default is used
        dynamic_embedding: Module to compute the dynamic embedding. If None, the default is used
    """

    def __init__(
        self,
        env_name: Union[str, RL4COEnvBase],
        embedding_dim: int,
        num_heads: int,
        use_graph_context: bool = True,
        select_start_nodes_fn: callable = select_start_nodes,
        linear_bias: bool = False,
        context_embedding: nn.Module = None,
        dynamic_embedding: nn.Module = None,
        **logit_attn_kwargs,
    ):
        super().__init__()

        if isinstance(env_name, RL4COEnvBase):
            env_name = env_name.name
        self.env_name = env_name
        self.embedding_dim = embedding_dim
        self.num_heads = num_heads

        assert embedding_dim % num_heads == 0

        self.context_embedding = (
            env_context_embedding(self.env_name, {"embedding_dim": embedding_dim})
            if context_embedding is None
            else context_embedding
        )
        self.dynamic_embedding = (
            env_dynamic_embedding(self.env_name, {"embedding_dim": embedding_dim})
            if dynamic_embedding is None
            else dynamic_embedding
        )
        self.is_dynamic_embedding = (
            False if isinstance(self.dynamic_embedding, StaticEmbedding) else True
        )

        self.use_graph_context = use_graph_context

        # For each node we compute (glimpse key, glimpse value, logit key) so 3 * embedding_dim
        self.project_node_embeddings = nn.Linear(
            embedding_dim, 3 * embedding_dim, bias=linear_bias
        )
        self.project_fixed_context = nn.Linear(
            embedding_dim, embedding_dim, bias=linear_bias
        )

        # MHA
        self.logit_attention = LogitAttention(
            embedding_dim, num_heads, **logit_attn_kwargs
        )

        self.select_start_nodes_fn = select_start_nodes_fn

    def _decoder_only_forward(
        self,
        td: TensorDict,
        env: RL4COEnvBase,
        decode_type: str,
        calc_reward: bool = True,
    ) -> Tuple[Tensor, Tensor, TensorDict]:
        # TODO something like this:
        outputs = []
        actions = []
        while not td["done"].all():
            log_p, mask = self.dynamic_embedding(td)

            # Select the indices of the next nodes in the sequences, result (batch_size) long
            action = decode_probs(log_p.exp(), mask, decode_type=decode_type)

            td.set("action", action)
            td = env.step(td)["next"]

            # Collect output of step
            outputs.append(log_p)
            actions.append(action)

        assert (
            len(outputs) > 0
        ), "No outputs were collected because all environments were done. Check your initial state"
        outputs, actions = torch.stack(outputs, 1), torch.stack(actions, 1)
        if calc_reward:
            td.set("reward", env.get_reward(td, actions))

        return outputs, actions, td

    def forward(
        self,
        td: TensorDict,
        embeddings: Tensor,
        env: Union[str, RL4COEnvBase] = None,
        decode_type: str = "sampling",
        softmax_temp: float = None,
        calc_reward: bool = True,
        **strategy_kwargs,
    ) -> Tuple[Tensor, Tensor, TensorDict]:
        """Forward pass of the decoder
        Given the environment state and the pre-computed embeddings, compute the logits and sample actions

        Args:
            td: Input TensorDict containing the environment state
            embeddings: Precomputed embeddings for the nodes
            env: Environment to use for decoding. If None, the environment is instantiated from `env_name`. Note that
                it is more efficient to pass an already instantiated environment each time for fine-grained control
            decode_type: Type of decoding to use. Can be one of:
                - "sampling": sample from the logits
                - "greedy": take the argmax of the logits
                - "multistart_sampling": sample as sampling, but with multi-start decoding
                - "multistart_greedy": sample as greedy, but with multi-start decoding
                - "beam_search": perform beam search
            softmax_temp: Temperature for the softmax. If None, default softmax is used from the `LogitAttention` module
            calc_reward: Whether to calculate the reward for the decoded sequence
            strategy_kwargs: Keyword arguments for the decoding strategy. See :class:`rl4co.models.nn.dec_strategies.DecodingStrategy`

        Returns:
            outputs: Tensor of shape (batch_size, seq_len, num_nodes) containing the logits
            actions: Tensor of shape (batch_size, seq_len) containing the sampled actions
            td: TensorDict containing the environment state after decoding
        """
        # Instantiate environment if needed
        if isinstance(env, str):
            env_name = self.env_name if env is None else env
            env = get_env(env_name)

<<<<<<< HEAD
        if embeddings is None:
            return self._decoder_only_forward(td, env, decode_type)

        # Multi-start decoding. If num_starts is None, we use the number of actions in the action mask
        if "multistart" in decode_type:
            if num_starts is None:
                num_starts = get_num_starts(td, env.name)
        else:
            if num_starts is not None:
                if num_starts > 1:
                    log.warn(
                        f"num_starts={num_starts} is ignored for decode_type={decode_type}"
                    )
            num_starts = 0

=======
>>>>>>> 66622a2e
        # Compute keys, values for the glimpse and keys for the logits once as they can be reused in every step
        cached_embeds = self._precompute_cache(embeddings, td=td)

        # If `select_start_nodes_fn` is not being passed, we use the class attribute
        if "select_start_nodes_fn" not in strategy_kwargs:
            strategy_kwargs["select_start_nodes_fn"] = self.select_start_nodes_fn

        # Setup decoding strategy
        decode_strategy: DecodingStrategy = get_decoding_strategy(
            decode_type, **strategy_kwargs
        )

        # Pre-decoding hook: used for the initial step(s) of the decoding strategy
        td, env, num_starts = decode_strategy.pre_decoder_hook(td, env)

        # Main decoding: loop until all sequences are done
        while not td["done"].all():
            log_p, mask = self._get_log_p(cached_embeds, td, softmax_temp, num_starts)
            td = decode_strategy.step(log_p, mask, td)
            td = env.step(td)["next"]

        # Post-decoding hook: used for the final step(s) of the decoding strategy
        outputs, actions, td, env = decode_strategy.post_decoder_hook(td, env)

        if calc_reward:
            td.set("reward", env.get_reward(td, actions))

        return outputs, actions, td

    def _precompute_cache(
        self,
        embeddings: Tensor,
        td: TensorDict = None,
    ):
        """Compute the cached embeddings for the attention

        Args:
            embeddings: Precomputed embeddings for the nodes
            td: TensorDict containing the environment state.
            This one is not used in this class. However, passing Tensordict can be useful in child classes.
        """

        # The projection of the node embeddings for the attention is calculated once up front
        (
            glimpse_key_fixed,
            glimpse_val_fixed,
            logit_key_fixed,
        ) = self.project_node_embeddings(embeddings).chunk(3, dim=-1)

        # Optionally disable the graph context from the initial embedding as done in POMO
        if self.use_graph_context:
            graph_context = self.project_fixed_context(embeddings.mean(1))
        else:
            graph_context = 0

        # Organize in a dataclass for easy access
        cached_embeds = PrecomputedCache(
            node_embeddings=embeddings,
            graph_context=graph_context,
            glimpse_key=glimpse_key_fixed,
            glimpse_val=glimpse_val_fixed,
            logit_key=logit_key_fixed,
        )

        return cached_embeds

    def _get_log_p(
        self,
        cached: PrecomputedCache,
        td: TensorDict,
        softmax_temp: float = None,
        num_starts: int = 0,
    ):
        """Compute the log probabilities of the next actions given the current state

        Args:
            cache: Precomputed embeddings
            td: TensorDict with the current environment state
            softmax_temp: Temperature for the softmax
            num_starts: Number of starts for the multi-start decoding
        """

        # Get precomputed (cached) embeddings
        node_embeds_cache, graph_context_cache = (
            cached.node_embeddings,
            cached.graph_context,
        )
        glimpse_k_stat, glimpse_v_stat, logit_k_stat = (
            cached.glimpse_key,
            cached.glimpse_val,
            cached.logit_key,
        )  # [B, N, H]
        has_dyn_emb_multi_start = self.is_dynamic_embedding and num_starts > 1

        # Handle efficient multi-start decoding
        if has_dyn_emb_multi_start:
            # if num_starts > 0 and we have some dynamic embeddings, we need to reshape them to [B*S, ...]
            # since keys and values are not shared across starts (i.e. the episodes modify these embeddings at each step)
            glimpse_k_stat = batchify(glimpse_k_stat, num_starts)
            glimpse_v_stat = batchify(glimpse_v_stat, num_starts)
            logit_k_stat = batchify(logit_k_stat, num_starts)
            node_embeds_cache = batchify(node_embeds_cache, num_starts)
            graph_context_cache = (
                batchify(graph_context_cache, num_starts)
                if isinstance(graph_context_cache, Tensor)
                else graph_context_cache
            )
        elif num_starts > 1:
            td = unbatchify(td, num_starts)
            if isinstance(graph_context_cache, Tensor):
                # add a dimension for num_starts (will automatically be broadcasted during addition)
                graph_context_cache = graph_context_cache.unsqueeze(1)

        step_context = self.context_embedding(node_embeds_cache, td)
        glimpse_q = step_context + graph_context_cache
        glimpse_q = (
            glimpse_q.unsqueeze(1) if glimpse_q.ndim == 2 else glimpse_q
        )  # add seq_len dim if not present

        # Compute dynamic embeddings and add to static embeddings
        glimpse_k_dyn, glimpse_v_dyn, logit_k_dyn = self.dynamic_embedding(td)
        glimpse_k = glimpse_k_stat + glimpse_k_dyn
        glimpse_v = glimpse_v_stat + glimpse_v_dyn
        logit_k = logit_k_stat + logit_k_dyn

        # Get the mask
        mask = ~td["action_mask"]

        # Compute logits
        log_p = self.logit_attention(
            glimpse_q, glimpse_k, glimpse_v, logit_k, mask, softmax_temp
        )

        # Now we need to reshape the logits and log_p to [B*S,N,...] is num_starts > 1 without dynamic embeddings
        # note that rearranging order is important here
        if num_starts > 1 and not has_dyn_emb_multi_start:
            log_p = rearrange(log_p, "b s l -> (s b) l", s=num_starts)
            mask = rearrange(mask, "b s l -> (s b) l", s=num_starts)
        return log_p, mask

    def evaluate_action(
        self,
        td: TensorDict,
        embeddings: Tensor,
        action: Tensor,
        env: Union[str, RL4COEnvBase] = None,
    ) -> Tuple[Tensor, Tensor]:
        """Evaluate the (old) action to compute
        log likelihood of the actions and corresponding entropy
        Args:
            td: Input TensorDict containing the environment state
            embeddings: Precomputed embeddings for the nodes
            action: Action to evaluate (batch_size, seq_len)
            env: Environment to use for decoding. If None, the environment is instantiated from `env_name`. Note that
                it is more efficient to pass an already instantiated environment each time for fine-grained control
        Returns:
            log_p: Tensor of shape (batch_size, seq_len, num_nodes) containing the log-likehood of the actions
            entropy: Tensor of shape (batch_size, seq_len) containing the sampled actions
        """

        # Instantiate environment if needed
        if isinstance(env, str) or env is None:
            env_name = self.env_name if env is None else env
            env = get_env(env_name)

        # Compute keys, values for the glimpse and keys for the logits once as they can be reused in every step
        cached_embeds = self._precompute_cache(embeddings)

        log_p = []
        decode_step = 0
        while not td["done"].all():
            log_p_, _ = self._get_log_p(cached_embeds, td)
            action_ = action[..., decode_step]

            td.set("action", action_)
            td = env.step(td)["next"]
            log_p.append(log_p_)

            decode_step += 1

        # Note that the decoding steps may not be equal to the decoding steps of actions
        # due to the padded zeros in the actions

        # Compute log likelihood of the actions
        log_p = torch.stack(log_p, 1)  # [batch_size, decoding steps, num_nodes]
        ll = get_log_likelihood(
            log_p, action[..., :decode_step], mask=None, return_sum=False
        )  # [batch_size, decoding steps]
        assert ll.isfinite().all(), "Log p is not finite"

        # compute entropy
        log_p = torch.nan_to_num(log_p, nan=0.0)
        entropy = -(log_p.exp() * log_p).sum(dim=-1)  # [batch, decoder steps]
        entropy = entropy.sum(dim=1)  # [batch] -- sum over decoding steps
        assert entropy.isfinite().all(), "Entropy is not finite"

        return ll, entropy<|MERGE_RESOLUTION|>--- conflicted
+++ resolved
@@ -181,24 +181,9 @@
             env_name = self.env_name if env is None else env
             env = get_env(env_name)
 
-<<<<<<< HEAD
         if embeddings is None:
             return self._decoder_only_forward(td, env, decode_type)
 
-        # Multi-start decoding. If num_starts is None, we use the number of actions in the action mask
-        if "multistart" in decode_type:
-            if num_starts is None:
-                num_starts = get_num_starts(td, env.name)
-        else:
-            if num_starts is not None:
-                if num_starts > 1:
-                    log.warn(
-                        f"num_starts={num_starts} is ignored for decode_type={decode_type}"
-                    )
-            num_starts = 0
-
-=======
->>>>>>> 66622a2e
         # Compute keys, values for the glimpse and keys for the logits once as they can be reused in every step
         cached_embeds = self._precompute_cache(embeddings, td=td)
 
